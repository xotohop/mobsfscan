rules:
  - id: android_certificate_pinning
    patterns:
      - pattern-either:
          - pattern: |
              import com.toyberman.RNSslPinningPackage;
          - pattern: |
              import org.thoughtcrime.ssl.pinning;
          - pattern: |
              new PinningValidationReportTestBroadcastReceiver()
          - pattern: |
              new CertificatePinner.Builder()
          - pattern: |
              CertificatePinner.Builder()
          - pattern: |
              TrustKit.getInstance().getSSLSocketFactory(...)
          - pattern: |
              $X = $R.openRawResource(...);
              ...
              $KS = KeyStore.getInstance(...);
              ...
              $KS.load($X, ...);
              ...
              $T.init($KS);
          - pattern: |
              TrustKit.initializeWithNetworkSecurityConfiguration(...);
          - pattern: |
              OkHttp2Helper.getPinningInterceptor()
          - pattern: |
              OkHttp3Helper.getPinningInterceptor()
          - pattern: |
              new PinningHostnameVerifier(...)
          - pattern: |
              PinningHelper.getPinnedHttpsURLConnection
          - pattern: |
              $F.openRawResource(...);
              ...
              $X = new Picasso.Builder(...);
    message: >-
<<<<<<< HEAD
      This App may use TLS/SSL certificate or public key pinning to detect
      or prevent MITM attacks in secure communication channel.
=======
      This app does not use a TLS/SSL certificate or public key pinning in code to detect
      or prevent MITM attacks in secure communication channel. Please verify if pinning is
      enabled in `network_security_config.xml`.
>>>>>>> 706097c3
    languages:
      - java
    severity: INFO
    metadata:
      cwe: cwe-295
      owasp-mobile: m3
      masvs: network-4
      reference: >-
        https://github.com/MobSF/owasp-mstg/blob/master/Document/0x05g-Testing-Network-Communication.md#testing-custom-certificate-stores-and-certificate-pinning-mstg-network-4<|MERGE_RESOLUTION|>--- conflicted
+++ resolved
@@ -37,14 +37,9 @@
               ...
               $X = new Picasso.Builder(...);
     message: >-
-<<<<<<< HEAD
-      This App may use TLS/SSL certificate or public key pinning to detect
-      or prevent MITM attacks in secure communication channel.
-=======
       This app does not use a TLS/SSL certificate or public key pinning in code to detect
       or prevent MITM attacks in secure communication channel. Please verify if pinning is
       enabled in `network_security_config.xml`.
->>>>>>> 706097c3
     languages:
       - java
     severity: INFO
