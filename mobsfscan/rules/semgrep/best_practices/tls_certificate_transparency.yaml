--- conflicted
+++ resolved
@@ -9,11 +9,7 @@
           - pattern: |
               new CTHostnameVerifierBuilder(...)
     message: >-
-<<<<<<< HEAD
-      This App may enforce TLS Certificate Transparency that helps to
-=======
       This app does not enforce TLS Certificate Transparency that helps to
->>>>>>> 706097c3
       detect SSL certificates that have been mistakenly issued by a certificate
       authority or maliciously acquired from an otherwise unimpeachable
       certificate authority.
